language: csharp
mono:
  - latest
install:
  - nuget install NUnit.Console -Version 3.9.0 -OutputDirectory testrunner
before_script:
  - mkdir $TRAVIS_BUILD_DIR/docs
  - mkdir $TRAVIS_BUILD_DIR/.ND_Config
  - cp .nd_project.txt $TRAVIS_BUILD_DIR/.ND_Config/Project.txt
script:
  - msbuild /p:Configuration=Release CLI/CLI.csproj
  - msbuild /p:Configuration=Release Engine.Tests/Engine.Tests.csproj
  - mono ./testrunner/NUnit.ConsoleRunner.3.9.0/tools/nunit3-console.exe ./Engine.Tests/bin/Release/NaturalDocs.Engine.Tests.dll
  - mono CLI/bin/Release/NaturalDocs.exe $TRAVIS_BUILD_DIR/.ND_Config
deploy:
  provider: pages
  skip_cleanup: true
  local_dir: $TRAVIS_BUILD_DIR/docs
  github_token: $GH_REPO_TOKEN
<<<<<<< HEAD
  on:
    branch: master
=======
    on:
      branch: master
>>>>>>> 30f391ca
<|MERGE_RESOLUTION|>--- conflicted
+++ resolved
@@ -17,10 +17,5 @@
   skip_cleanup: true
   local_dir: $TRAVIS_BUILD_DIR/docs
   github_token: $GH_REPO_TOKEN
-<<<<<<< HEAD
   on:
     branch: master
-=======
-    on:
-      branch: master
->>>>>>> 30f391ca
